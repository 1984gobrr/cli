package jwt

import (
	"bytes"
	"encoding/json"
	"fmt"
	"io"
	"io/ioutil"
	"os"
	"strings"
	"time"

	"github.com/pkg/errors"
	"github.com/smallstep/cli/crypto/randutil"
	"github.com/smallstep/cli/errs"
	"github.com/smallstep/cli/flags"
	"github.com/smallstep/cli/jose"
	"github.com/urfave/cli"
)

func signCommand() cli.Command {
	return cli.Command{
		Name:   "sign",
		Action: cli.ActionFunc(signAction),
		Usage:  "create a signed JWT data structure",
		UsageText: `**step crypto jwt sign** [- | <filename>]
[**--alg**=<algorithm>] [**--aud**=<audience>] [**--iss**=<issuer>] [**--sub**=<sub>]
[**--exp**=<expiration>] [**--iat**=<issued_at>] [**--nbf**=<not-before>]
[**--key**=<path>] [**--jwks**=<jwks>] [**--kid**=<kid>] [**--jti**=<jti>]
<<<<<<< HEAD
[**--password-file**=<path>] [**--x5c-cert**=<path>] [**--x5c-key**=<path>] [**--header=<key=value>**]`,
=======
[**--password-file**=<path>] [**--x5c-cert**=<path>] [**--x5c-key**=<path>]
[**--x5t-cert**=<path>] [**--x5t-key**=<path>]`,
>>>>>>> f9f34151
		Description: `**step crypto jwt sign** command generates a signed JSON Web Token (JWT) by
computing a digital signature or message authentication code for a JSON
payload. By default, the payload to sign is read from STDIN and the JWT will
be written to STDOUT. The suggested pronunciation of JWT is the same as the
English word "jot".

A JWT is a compact data structure used to represent some JSON encoded "claims"
that are passed as the payload of a JWS or JWE structure, enabling the claims
to be digitally signed and/or encrypted. The "claims" (or "claim set") are
represented as an ordinary JSON object. JWTs are represented using a compact
format that's URL safe and can be used in space-constrained environments. JWTs
can be passed in HTTP Authorization headers and as URI query parameters.

A "claim" is a piece of information asserted about a subject, represented as a
key/value pair. Logically a verified JWT should be interpreted as "<issuer> says
to <audience> that <subject>'s <claim-name> is <claim-value>" for each claim.

Some optional arguments introduce subtle security considerations if omitted.
These considerations should be carefully analyzed. Therefore, omitting <subtle>
arguments requires the use of the **--subtle** flag as a misuse prevention
mechanism.

A JWT signed using JWS has three parts:

    1. A base64 encoded JSON object representing the JOSE (JSON Object Signing
       and Encryption) header that describes the cryptographic operations
       applied to the JWT Claims Set
    2. A base64 encoded JSON object representing the JWT Claims Set
    3. A base64 encoded digital signature of message authentication code

For examples, see **step help crypto jwt**.`,
		Flags: []cli.Flag{
			cli.StringFlag{
				Name: "alg, algorithm",
				Usage: `The signature or MAC algorithm to use. Algorithms are case-sensitive strings
defined in RFC7518. The selected algorithm must be compatible with the key
type. This flag is optional. If not specified, the "alg" member of the JWK is
used. If the JWK has no "alg" member then a default is selected depending on
the JWK key type. If the JWK has an "alg" member and the "alg" flag is passed
the two options must match unless the '--subtle' flag is also passed.

: <algorithm> is a case-sensitive string and must be one of:

    **HS256**
    :  HMAC using SHA-256 (default for "oct" key type)

    **HS384**
    :  HMAC using SHA-384

    **HS512**
    :  HMAC using SHA-512

    **RS256**
    :  RSASSA-PKCS1-v1_5 using SHA-256 (default for "RSA" key type)

    **RS384**
    :  RSASSA-PKCS1-v1_5 using SHA-384

    **RS512**
    :  RSASSA-PKCS1-v1_5 using SHA-512

    **ES256**
    :  ECDSA using P-256 and SHA-256 (default for "EC" key type)

    **ES384**
    :  ECDSA using P-384 and SHA-384

    **ES512**
    :  ECDSA using P-521 and SHA-512

    **PS256**
    :  RSASSA-PSS using SHA-256 and MGF1 with SHA-256

    **PS384**
    :  RSASSA-PSS using SHA-384 and MGF1 with SHA-384

    **PS512**
    :  RSASSA-PSS using SHA-512 and MGF1 with SHA-512

    **EdDSA**
    :  EdDSA signature algorithm`,
			},
			cli.StringFlag{
				Name: "iss, issuer",
				Usage: `The issuer of this JWT. The processing of this claim is generally
application specific. Typically, the issuer must match the name of some
trusted entity (e.g., an identity provider like "https://accounts.google.com")
and identify which key(s) to use for JWT verification and/or decryption (e.g.,
the keys at "https://www.googleapis.com/oauth2/v3/certs").

: <issuer> is a case-sensitive string.`,
			},
			cli.StringSliceFlag{
				Name: "aud, audience",
				Usage: `The intended recipient(s) of the JWT, encoded as the **"aud"** claim in the
JWT. Recipient(s) must identify themselves with one or more of the values in
the **"aud"** claim. The **"aud"** claim can be a string (indicating a single
recipient) or an array (indicating multiple potential recipients). This flag
can be used multiple times to generate a JWK with multiple intended
recipients.

: Each <audience> is a case-sensitive string.`,
			},
			cli.StringFlag{
				Name: "sub, subject",
				Usage: `The subject of this JWT. The "claims" are normally interpreted as statements
about this subject. The subject must either be locally unique in the context
of the issuer or globally unique. The processing of this claim is generally
application specific.

: <subject> is a case-sensitive string.`,
			},
			cli.Int64Flag{
				Name: "exp, expiration",
				Usage: `The expiration time on or after which the JWT must not be accepted.
<expiration> must be a numeric value representing a Unix timestamp.`,
			},
			cli.Int64Flag{
				Name: "nbf, not-before",
				Usage: `The time before which the JWT must not be accepted. <not-before> must be a
numeric value representing a Unix timestamp. If not provided, the current time
is used.`,
			},
			cli.Int64Flag{
				Name: "iat, issued-at",
				Usage: `The time at which the JWT was issued, used to determine the age of the JWT.
ISSUED_AT must be a numeric value representing a Unix timestamp. If not
provided, the current time is used.`,
			},
			cli.StringFlag{
				Name: "jti, jwt-id",
				Usage: `A unique identifier for the JWT. The identifier must be assigned in a manner
that ensures that there is a negligible probability that the same value will
be accidentally assigned to multiple JWTs. The JTI claim can be used to
prevent a JWT from being replayed (i.e., recipient(s) can use <jti> to make a
JWT one-time-use). The <jti> argument is a case-sensitive string. If the
**--jti** flag is used without an argument a <jti> will be generated randomly
with sufficient entropy to satisfy the collision-resistance criteria.`,
			},
			cli.StringFlag{
				Name: "key, x5c-key, x5t-key",
				Usage: `The <path> to the key with which to sign the JWT.
JWTs can be signed using a private JWK (or a JWK encrypted as a JWE payload) or
a PEM encoded private key (or a private key encrypted using the modes described
on RFC 1423 or with PBES2+PBKDF2 described in RFC 2898).`,
			},
			cli.StringFlag{
				Name: "jwks",
				Usage: `The JWK Set containing the key to use to sign the JWT. The <jwks> argument
should be the name of a file. The file contents should be a JWK Set or a JWE
with a JWK Set payload. The **--jwks** flag requires the use of the **--kid**
flag to specify which key to use.`,
			},
			cli.StringFlag{
				Name: "kid",
				Usage: `The ID of the key used to sign the JWT. The <kid> argument is a case-sensitive
string. When used with '--jwk' the <kid> value must match the **"kid"** member
of the JWK. When used with **--jwks** (a JWK Set) the <kid> value must match
the **"kid"** member of one of the JWKs in the JWK Set.`,
			},
			cli.StringFlag{
				Name:  "password-file",
				Usage: `The path to the <file> containing the password to decrypt the key.`,
			},
			cli.BoolFlag{
				Name:   "subtle",
				Hidden: true,
			},
			cli.BoolFlag{
				Name:   "no-kid",
				Hidden: true,
			},
			flags.X5cCert,
<<<<<<< HEAD
			cli.StringSliceFlag{
				Name: "header",
				Usage: `The <key=value> used as a header in the JWT token. Use the flag multiple 
times to set multiple headers.`,
			},
=======
			flags.X5tCert,
>>>>>>> f9f34151
		},
	}
}

func signAction(ctx *cli.Context) error {
	var err error
	var payload interface{}

	// Read payload if provided
	args := ctx.Args()
	switch len(args) {
	case 0:
		// read payload from stdin if there is data
		if payload, err = readPayload(""); err != nil {
			return err
		}
	case 1:
		// read payload from file or stdin (-)
		if payload, err = readPayload(args[0]); err != nil {
			return err
		}
	default:
		return errs.TooManyArguments(ctx)
	}

	x5cCertFile, x5cKeyFile := ctx.String("x5c-cert"), ctx.String("x5c-key")
	x5tCertFile, x5tKeyFile := ctx.String("x5t-cert"), ctx.String("x5t-key")
	key := ctx.String("key")
	jwks := ctx.String("jwks")
	kid := ctx.String("kid")
	var isX5C bool
	if len(x5cCertFile) > 0 {
		if len(x5cKeyFile) == 0 {
			return errs.RequiredWithOrFlag(ctx, "x5c-cert", "key", "x5c-key")
		}
		if len(x5tCertFile) > 0 {
			return errs.MutuallyExclusiveFlags(ctx, "x5c-cert", "x5t-cert")
		}
		if ctx.IsSet("jwk") {
			return errs.MutuallyExclusiveFlags(ctx, "x5c-cert", "jwk")
		}
		if len(jwks) > 0 {
			return errs.MutuallyExclusiveFlags(ctx, "x5c-cert", "jwks")
		}
		isX5C = true
	}

	var isX5T bool
	if len(x5tCertFile) > 0 {
		if len(x5tKeyFile) == 0 {
			return errs.RequiredWithOrFlag(ctx, "x5t-cert", "key", "x5t-key")
		}
		if len(x5cCertFile) > 0 {
			return errs.MutuallyExclusiveFlags(ctx, "x5t-cert", "x5c-cert")
		}
		if ctx.IsSet("jwk") {
			return errs.MutuallyExclusiveFlags(ctx, "x5t-cert", "jwk")
		}
		if len(jwks) > 0 {
			return errs.MutuallyExclusiveFlags(ctx, "x5t-cert", "jwks")
		}
		isX5T = true
	}

	if !isX5C && !isX5T {
		// Validate key, jwks and kid
		switch {
		case key == "" && jwks == "":
			return errs.RequiredOrFlag(ctx, "key", "jwks")
		case key != "" && jwks != "":
			return errs.MutuallyExclusiveFlags(ctx, "key", "jwks")
		case jwks != "" && kid == "":
			return errs.RequiredWithFlag(ctx, "kid", "jwks")
		}
	}

	alg := ctx.String("alg")
	isSubtle := ctx.Bool("subtle")
	// Add parse options
	var options []jose.Option
	options = append(options, jose.WithUse("sig"))
	if len(alg) > 0 {
		options = append(options, jose.WithAlg(alg))
	}
	if len(kid) > 0 {
		options = append(options, jose.WithKid(kid))
	}
	if isSubtle {
		options = append(options, jose.WithSubtle(true))
	}
	if passwordFile := ctx.String("password-file"); len(passwordFile) > 0 {
		options = append(options, jose.WithPasswordFile(passwordFile))
	}

	// Read key from --key or --jwks or --x5c-key or --x5t-key
	var jwk *jose.JSONWebKey
	switch {
	case isX5T:
		jwk, err = jose.ParseKey(x5tKeyFile, options...)
	case isX5C:
		jwk, err = jose.ParseKey(x5cKeyFile, options...)
	case key != "":
		jwk, err = jose.ParseKey(key, options...)
	case jwks != "":
		jwk, err = jose.ParseKeySet(jwks, options...)
	default:
		return errs.RequiredOrFlag(ctx, "key", "jwks")
	}
	if err != nil {
		return err
	}

	// Public keys cannot be used for signing
	if jwk.IsPublic() {
		return errors.New("cannot use a public key for signing")
	}

	// Key "use" must be "sig" to use for signing
	if jwk.Use != "sig" && jwk.Use != "" {
		return errors.Errorf("invalid jwk use: found '%s', expecting 'sig' (signature)", jwk.Use)
	}

	// At this moment jwk.Algorithm should have an alg from:
	//  * alg parameter
	//  * jwk or jwkset
	//  * guessed for ecdsa and Ed25519 keys
	if jwk.Algorithm == "" {
		return errors.New("flag '--alg' is required with the given key")
	}
	if err = jose.ValidateJWK(jwk); err != nil {
		return err
	}

	// Validate exp
	if !isSubtle && ctx.IsSet("exp") && jose.UnixNumericDate(ctx.Int64("exp")).Time().Before(time.Now()) {
		return errors.New("flag '--exp' must be in the future unless the '--subtle' flag is provided")
	}

	jti := ctx.String("jti")
	if !ctx.IsSet("jti") {
		if jti, err = randutil.Hex(64); err != nil { // 256 bits
			return errors.Wrap(err, "error generating random JWT ID")
		}
	}

	headers := ctx.StringSlice("header")

	// Add claims
	c := &jose.Claims{
		Issuer:    ctx.String("iss"),
		Subject:   ctx.String("sub"),
		Audience:  ctx.StringSlice("aud"),
		Expiry:    jose.UnixNumericDate(ctx.Int64("exp")),
		NotBefore: jose.UnixNumericDate(ctx.Int64("nbf")),
		IssuedAt:  jose.UnixNumericDate(ctx.Int64("iat")),
		ID:        jti,
	}

	now := time.Now()
	if c.NotBefore == nil {
		c.NotBefore = jose.NewNumericDate(now)
	}
	if c.IssuedAt == nil {
		c.IssuedAt = jose.NewNumericDate(now)
	}
	if c.ID == "" && ctx.IsSet("jti") {
		if c.ID, err = randutil.Hex(40); err != nil {
			return errors.Wrap(err, "error creating random jti")
		}
	}

	// Validate recommended claims
	if !isSubtle {
		switch {
		case len(c.Issuer) == 0:
			return errors.New("flag '--iss' is required unless '--subtle' is used")
		case len(c.Audience) == 0:
			return errors.New("flag '--aud' is required unless '--subtle' is used")
		case len(c.Subject) == 0:
			return errors.New("flag '--sub' is required unless '--subtle' is used")
		case c.Expiry == nil:
			return errors.New("flag '--exp' is required unless '--subtle' is used")
		case c.Expiry.Time().Before(time.Now()):
			return errors.New("flag '--exp' must be in the future unless '--subtle' is used")
		}
	}

	// Sign
	so := new(jose.SignerOptions)
	so.WithType("JWT")
	if !ctx.Bool("no-kid") && jwk.KeyID != "" {
		so.WithHeader("kid", jwk.KeyID)
	}

	if len(headers) > 0 {
		for _, s := range headers {
			i := strings.Index(s, "=")
			if i == -1 {
				return errs.InvalidFlagValue(ctx, "set", s, "")
			}
			so.WithHeader(jose.HeaderKey(s[:i]), s[i+1:])
		}
	}

	if isX5C {
		certStrs, err := jose.ValidateX5C(x5cCertFile, jwk.Key)
		if err != nil {
			return errors.Wrap(err, "error validating x5c certificate chain and key for use in x5c header")
		}
		so.WithHeader("x5c", certStrs)
	}

	if isX5T {
		fingerprint, err := jose.ValidateX5T(x5tCertFile, jwk.Key)
		if err != nil {
			return errors.Wrap(err, "error validating x5t certificate and key for use in x5t header")
		}
		so.WithHeader("x5t", fingerprint)
	}

	signer, err := jose.NewSigner(jose.SigningKey{
		Algorithm: jose.SignatureAlgorithm(jwk.Algorithm),
		Key:       jwk.Key,
	}, so)
	if err != nil {
		return errors.Wrapf(err, "error creating JWT signer")
	}

	// Some implementations only accept "aud" as a string.
	// Using claim overwriting for this special case.
	aud := make(map[string]interface{})
	if len(c.Audience) == 1 {
		aud["aud"] = c.Audience[0]
	}

	raw, err := jose.Signed(signer).Claims(c).Claims(aud).Claims(payload).CompactSerialize()
	if err != nil {
		return errors.Wrapf(err, "error serializing JWT")
	}

	fmt.Println(raw)
	return nil
}

func readPayload(filename string) (interface{}, error) {
	var r io.Reader
	switch filename {
	case "":
		st, err := os.Stdin.Stat()
		if err != nil {
			return nil, errors.Wrap(err, "error reading data")
		}
		if st.Size() == 0 && st.Mode()&os.ModeNamedPipe == 0 {
			return make(map[string]interface{}), nil
		}
		r = os.Stdin
	case "-":
		r = os.Stdin
	default:
		b, err := ioutil.ReadFile(filename)
		if err != nil {
			return nil, errs.FileError(err, filename)
		}
		r = bytes.NewReader(b)
	}

	v := make(map[string]interface{})
	if err := json.NewDecoder(r).Decode(&v); err != nil {
		if filename == "" || filename == "-" {
			return nil, errors.Wrap(err, "error decoding JSON from STDIN")
		}
		return nil, errors.Wrapf(err, "error decoding JSON from %s", filename)
	}
	return v, nil
}<|MERGE_RESOLUTION|>--- conflicted
+++ resolved
@@ -27,12 +27,8 @@
 [**--alg**=<algorithm>] [**--aud**=<audience>] [**--iss**=<issuer>] [**--sub**=<sub>]
 [**--exp**=<expiration>] [**--iat**=<issued_at>] [**--nbf**=<not-before>]
 [**--key**=<path>] [**--jwks**=<jwks>] [**--kid**=<kid>] [**--jti**=<jti>]
-<<<<<<< HEAD
-[**--password-file**=<path>] [**--x5c-cert**=<path>] [**--x5c-key**=<path>] [**--header=<key=value>**]`,
-=======
-[**--password-file**=<path>] [**--x5c-cert**=<path>] [**--x5c-key**=<path>]
-[**--x5t-cert**=<path>] [**--x5t-key**=<path>]`,
->>>>>>> f9f34151
+[**--header=<key=value>**] [**--password-file**=<path>]
+[**--x5c-cert**=<path>] [**--x5c-key**=<path>] [**--x5t-cert**=<path>] [**--x5t-key**=<path>]`,
 		Description: `**step crypto jwt sign** command generates a signed JSON Web Token (JWT) by
 computing a digital signature or message authentication code for a JSON
 payload. By default, the payload to sign is read from STDIN and the JWT will
@@ -206,15 +202,12 @@
 				Hidden: true,
 			},
 			flags.X5cCert,
-<<<<<<< HEAD
+      flags.X5tCert,
 			cli.StringSliceFlag{
 				Name: "header",
 				Usage: `The <key=value> used as a header in the JWT token. Use the flag multiple 
 times to set multiple headers.`,
 			},
-=======
-			flags.X5tCert,
->>>>>>> f9f34151
 		},
 	}
 }
